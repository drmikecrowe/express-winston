--- conflicted
+++ resolved
@@ -215,19 +215,9 @@
               var msg = template({req: req, res: res});
             }
             // This is fire and forget, we don't want logging to hold up the request so don't wait for the callback
-<<<<<<< HEAD
-            for(var i = 0; i < options.transports.length; i++) {
-              var transport = options.transports[i];
-              var finalMsg = (!transport.colorize) ? chalk.stripColor(msg) : msg;
-              transport.log(options.level, finalMsg, meta, function () {
-                // Nothing to do here
-              });
-            }
-=======
             options.winstonInstance.log(options.level, msg, meta, function () {
                 // Nothing to do here
             });
->>>>>>> ae4fa3a5
         };
 
         next();
